# MapLibreum

A Python library for creating interactive MapLibre maps, like Folium but for MapLibre.

## Installation

```bash
pip install maplibreum
```

## Usage

```python
from maplibreum import Map

# Create a map centered at a specific location
m = Map(center=[-23.5505, -46.6333], zoom=10)

# Pin a specific MapLibre GL JS version (defaults to 3.4.0)
m_custom = Map(maplibre_version="2.4.0")

# Add a marker at the map center
m.add_marker(popup="Hello, MapLibre!")

# Or specify coordinates for the marker
m.add_marker(coordinates=[-23.55, -46.63], popup="Another marker")

# Add a heatmap layer from GeoJSON points
geojson = {"type": "FeatureCollection", "features": []}
source = {"type": "geojson", "data": geojson}
m.add_heatmap_layer("heat", source)

<<<<<<< HEAD
# Enable built-in controls
m.add_control("geolocate", "top-right", options={"trackUserLocation": True})
m.add_control(
    "attribution", "bottom-right", options={"customAttribution": "My Data"}
)
=======
# Add a 3D fill-extrusion layer
buildings = {"type": "geojson", "data": {"type": "FeatureCollection", "features": []}}
m.add_fill_extrusion_layer("buildings", buildings)
>>>>>>> 01945302

# Save the map to an HTML file
m.save("my_map.html")
```

## Contributing

Contributions are welcome! Please see the [issues page](https://github.com/kauevestena/maplibreum_prototype/issues) to see what needs to be done.

## License

This project is licensed under the MIT License - see the [LICENSE](LICENSE) file for details.<|MERGE_RESOLUTION|>--- conflicted
+++ resolved
@@ -30,17 +30,11 @@
 source = {"type": "geojson", "data": geojson}
 m.add_heatmap_layer("heat", source)
 
-<<<<<<< HEAD
 # Enable built-in controls
 m.add_control("geolocate", "top-right", options={"trackUserLocation": True})
 m.add_control(
     "attribution", "bottom-right", options={"customAttribution": "My Data"}
 )
-=======
-# Add a 3D fill-extrusion layer
-buildings = {"type": "geojson", "data": {"type": "FeatureCollection", "features": []}}
-m.add_fill_extrusion_layer("buildings", buildings)
->>>>>>> 01945302
 
 # Save the map to an HTML file
 m.save("my_map.html")
