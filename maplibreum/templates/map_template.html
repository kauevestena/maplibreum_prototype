<!DOCTYPE html>
<html lang="en">
<head>
    <meta charset="utf-8" />
    <title>{{ title }}</title>
    <meta name="viewport" content="initial-scale=1,maximum-scale=1,user-scalable=no" />
    <link href="https://unpkg.com/maplibre-gl@latest/dist/maplibre-gl.css" rel="stylesheet" />
    <style>
        body {
            margin: 0;
            padding: 0;
        }

        #map {
            width: 100%;
            height: 500px;
        }

        {{ custom_css | safe }}

    </style>
</head>
<body>
    <div id="map"></div>
    <script src="https://unpkg.com/maplibre-gl@latest/dist/maplibre-gl.js"></script>
    <script>
        // Initialize map
        var map = new maplibregl.Map({
            container: 'map',
            style: {{ map_style | tojson }},
            center: {{ center | tojson }},
            zoom: {{ zoom }}
        });


// Add controls
{% for ctrl in controls %}
{% if ctrl.type == "navigation" %}
map.addControl(new maplibregl.NavigationControl(), "{{ ctrl.position }}");
{% elif ctrl.type == "scale" %}
map.addControl(new maplibregl.ScaleControl({{ ctrl.options | tojson }}), "{{ ctrl.position }}");
{% elif ctrl.type == "fullscreen" %}
map.addControl(new maplibregl.FullscreenControl(), "{{ ctrl.position }}");
{% endif %}
{% endfor %}

map.on('load', function() {
    // Add sources
    {% for source in sources %}
    map.addSource("{{ source.name }}", {{ source.definition | tojson | safe }});
    {% endfor %}

    // Add layers
    {% for layer in layers %}
    map.addLayer({{ layer.definition | tojson | safe }}{% if layer.before %}, "{{ layer.before }}"{% endif %});
    {% endfor %}

    // Popups
    {% for popup in popups %}
    var popup_{{ loop.index }} = new maplibregl.Popup({{ popup.options | tojson }}).setHTML(`{{ popup.html }}`);
    {% if popup.coordinates %}
    popup_{{ loop.index }}.setLngLat({{ popup.coordinates | tojson }}).addTo(map);
    {% endif %}
    {% if popup.layer_id and popup.events %}
    map.on('{{ popup.events|first }}', '{{ popup.layer_id }}', function(e) {
        popup_{{ loop.index }}
            .setLngLat(e.lngLat)
            .setHTML(`{{ popup.html }}`)
            .addTo(map);
    });
    {% endif %}
    {% endfor %}
<<<<<<< HEAD
=======

    // Tile Layers
    var tileLayers = [
    {% for tile in tile_layers %}
        { id: "{{ tile.id }}", name: "{{ tile.name }}" },
    {% endfor %}
    ];

    {% if tile_layers %}
    // Hide all but the first tile layer
    tileLayers.forEach(function(tl, idx) {
        map.setLayoutProperty(tl.id, 'visibility', idx === 0 ? 'visible' : 'none');
    });
    {% endif %}

    {% if layer_control %}
    // Simple layer control
    var layerControl = document.createElement('div');
    layerControl.id = 'layer-control';
    tileLayers.forEach(function(tl) {
        var link = document.createElement('a');
        link.href = '#';
        link.textContent = tl.name;
        link.addEventListener('click', function(e) {
            e.preventDefault();
            tileLayers.forEach(function(other) {
                map.setLayoutProperty(other.id, 'visibility', other.id === tl.id ? 'visible' : 'none');
            });
        });
        layerControl.appendChild(link);
    });
    map.getContainer().appendChild(layerControl);
    {% endif %}
>>>>>>> b0bf1c79
});

    {{ extra_js | safe }}
    </script>
</body>

</html><|MERGE_RESOLUTION|>--- conflicted
+++ resolved
@@ -70,8 +70,7 @@
     });
     {% endif %}
     {% endfor %}
-<<<<<<< HEAD
-=======
+
 
     // Tile Layers
     var tileLayers = [
@@ -105,7 +104,6 @@
     });
     map.getContainer().appendChild(layerControl);
     {% endif %}
->>>>>>> b0bf1c79
 });
 
     {{ extra_js | safe }}
