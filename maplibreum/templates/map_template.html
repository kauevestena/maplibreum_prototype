<!DOCTYPE html>
<html lang="en">
<head>
    <meta charset="utf-8" />
    <title>{{ title }}</title>
    <meta name="viewport" content="initial-scale=1,maximum-scale=1,user-scalable=no" />
    <link href="https://unpkg.com/maplibre-gl@latest/dist/maplibre-gl.css" rel="stylesheet" />
    <style>
<<<<<<< HEAD
        body {
            margin: 0;
            padding: 0;
        }

        #map {
            width: 100%;
            height: 500px;
        }

        {{ custom_css | safe }}
=======
        body { margin: 0; padding: 0; }
        #map { width: 100%; height: 500px; }
{{ custom_css | safe }}
>>>>>>> 49e4e662
    </style>
</head>
<body>
<<<<<<< HEAD
    <div id="map"></div>
    <script src="https://unpkg.com/maplibre-gl@latest/dist/maplibre-gl.js"></script>
    <script>
        // Initialize map
        var map = new maplibregl.Map({
            container: 'map',
            style: {{ map_style | tojson }},
            center: {{ center | tojson }},
            zoom: {{ zoom }}
        });
=======
<div id="map"></div>
<script src="https://unpkg.com/maplibre-gl@latest/dist/maplibre-gl.js"></script>
<script>
var map = new maplibregl.Map({
    container: 'map',
    style: {{ map_style | tojson }},
    center: {{ center | tojson }},
    zoom: {{ zoom }}
});
>>>>>>> 49e4e662

// Add controls
{% for ctrl in controls %}
{% if ctrl.type == "navigation" %}
map.addControl(new maplibregl.NavigationControl(), "{{ ctrl.position }}");
{% elif ctrl.type == "scale" %}
map.addControl(new maplibregl.ScaleControl({{ ctrl.options | tojson }}), "{{ ctrl.position }}");
{% elif ctrl.type == "fullscreen" %}
map.addControl(new maplibregl.FullscreenControl(), "{{ ctrl.position }}");
{% endif %}
{% endfor %}

map.on('load', function() {
    // Add sources
    {% for source in sources %}
    map.addSource("{{ source.name }}", {{ source.definition | tojson | safe }});
    {% endfor %}

    // Add layers
    {% for layer in layers %}
    map.addLayer({{ layer.definition | tojson | safe }}{% if layer.before %}, "{{ layer.before }}"{% endif %});
    {% endfor %}

    // Popups
    {% for popup in popups %}
    var popup_{{ loop.index }} = new maplibregl.Popup({{ popup.options | tojson }}).setHTML(`{{ popup.html }}`);
    {% if popup.coordinates %}
    popup_{{ loop.index }}.setLngLat({{ popup.coordinates | tojson }}).addTo(map);
    {% endif %}
    {% if popup.layer_id and popup.events %}
    map.on('{{ popup.events|first }}', '{{ popup.layer_id }}', function(e) {
        popup_{{ loop.index }}
            .setLngLat(e.lngLat)
            .setHTML(`{{ popup.html }}`)
            .addTo(map);
    });
    {% endif %}
    {% endfor %}

<<<<<<< HEAD
        {% if popup.coordinates %}
            // If popup is fixed at certain coordinates
            popup_{{ loop.index }}.setLngLat({{ popup.coordinates | tojson }}).addTo(map);
        {% endif %}

        {% if popup.layer_id and popup.events %}
        // If popup is triggered by layer event (e.g., click)
        map.on('{{ popup.events|first }}', '{{ popup.layer_id }}', function (e) {
                popup_{{ loop.index }}
                    .setLngLat(e.lngLat)
                .setHTML(`{{ popup.html }}`)
                .addTo(map);
        });
        {% endif %}
        {% endfor %}
        });

        {{ extra_js | safe }}
    </script>
=======
    {% if layer_control %}
    var layerControl = document.createElement('div');
    layerControl.id = 'layer-control';
    layerControl.style.background = 'white';
    layerControl.style.padding = '10px';
    layerControl.style.position = 'absolute';
    layerControl.style.top = '10px';
    layerControl.style.right = '10px';
    layerControl.style.zIndex = '1';
    layerControl.style.fontFamily = 'sans-serif';

    {% for t in tile_layers %}
    (function(){
        var input = document.createElement('input');
        input.type = 'checkbox';
        input.id = 'chk_{{ t.id }}';
        input.checked = true;
        input.onchange = function(){
            map.setLayoutProperty('{{ t.id }}', 'visibility', this.checked ? 'visible' : 'none');
        };
        var label = document.createElement('label');
        label.htmlFor = input.id;
        label.innerText = '{{ t.name }}';
        layerControl.appendChild(input);
        layerControl.appendChild(label);
        layerControl.appendChild(document.createElement('br'));
    })();
    {% endfor %}
    map.getContainer().appendChild(layerControl);
    {% endif %}
});

{{ extra_js | safe }}
</script>
>>>>>>> 49e4e662
</body>
</html><|MERGE_RESOLUTION|>--- conflicted
+++ resolved
@@ -6,7 +6,6 @@
     <meta name="viewport" content="initial-scale=1,maximum-scale=1,user-scalable=no" />
     <link href="https://unpkg.com/maplibre-gl@latest/dist/maplibre-gl.css" rel="stylesheet" />
     <style>
-<<<<<<< HEAD
         body {
             margin: 0;
             padding: 0;
@@ -18,15 +17,10 @@
         }
 
         {{ custom_css | safe }}
-=======
-        body { margin: 0; padding: 0; }
-        #map { width: 100%; height: 500px; }
-{{ custom_css | safe }}
->>>>>>> 49e4e662
+
     </style>
 </head>
 <body>
-<<<<<<< HEAD
     <div id="map"></div>
     <script src="https://unpkg.com/maplibre-gl@latest/dist/maplibre-gl.js"></script>
     <script>
@@ -37,17 +31,7 @@
             center: {{ center | tojson }},
             zoom: {{ zoom }}
         });
-=======
-<div id="map"></div>
-<script src="https://unpkg.com/maplibre-gl@latest/dist/maplibre-gl.js"></script>
-<script>
-var map = new maplibregl.Map({
-    container: 'map',
-    style: {{ map_style | tojson }},
-    center: {{ center | tojson }},
-    zoom: {{ zoom }}
-});
->>>>>>> 49e4e662
+
 
 // Add controls
 {% for ctrl in controls %}
@@ -87,7 +71,6 @@
     {% endif %}
     {% endfor %}
 
-<<<<<<< HEAD
         {% if popup.coordinates %}
             // If popup is fixed at certain coordinates
             popup_{{ loop.index }}.setLngLat({{ popup.coordinates | tojson }}).addTo(map);
@@ -107,41 +90,6 @@
 
         {{ extra_js | safe }}
     </script>
-=======
-    {% if layer_control %}
-    var layerControl = document.createElement('div');
-    layerControl.id = 'layer-control';
-    layerControl.style.background = 'white';
-    layerControl.style.padding = '10px';
-    layerControl.style.position = 'absolute';
-    layerControl.style.top = '10px';
-    layerControl.style.right = '10px';
-    layerControl.style.zIndex = '1';
-    layerControl.style.fontFamily = 'sans-serif';
+</body>
 
-    {% for t in tile_layers %}
-    (function(){
-        var input = document.createElement('input');
-        input.type = 'checkbox';
-        input.id = 'chk_{{ t.id }}';
-        input.checked = true;
-        input.onchange = function(){
-            map.setLayoutProperty('{{ t.id }}', 'visibility', this.checked ? 'visible' : 'none');
-        };
-        var label = document.createElement('label');
-        label.htmlFor = input.id;
-        label.innerText = '{{ t.name }}';
-        layerControl.appendChild(input);
-        layerControl.appendChild(label);
-        layerControl.appendChild(document.createElement('br'));
-    })();
-    {% endfor %}
-    map.getContainer().appendChild(layerControl);
-    {% endif %}
-});
-
-{{ extra_js | safe }}
-</script>
->>>>>>> 49e4e662
-</body>
 </html>