--- conflicted
+++ resolved
@@ -260,11 +260,8 @@
             tile_layers=self.tile_layers,
             layer_control=self.layer_control,
             popups=self.popups,
-<<<<<<< HEAD
-             legends=self.legends,
-=======
+            legends=self.legends,
             cluster_layers=self.cluster_layers,
->>>>>>> c4bddc28
             extra_js=self.extra_js,
             custom_css=final_custom_css,
         )
