import os
import json
import uuid
import math
from jinja2 import Environment, FileSystemLoader
from markupsafe import Markup
from IPython.display import IFrame, display


# Predefined map styles
MAP_STYLES = {
    "basic": "https://demotiles.maplibre.org/style.json",
    "streets": "https://api.maptiler.com/maps/streets/style.json?key=YOUR_API_KEY",
    "satellite": "https://api.maptiler.com/maps/satellite/style.json?key=YOUR_API_KEY",
    "topo": "https://api.maptiler.com/maps/topo/style.json?key=YOUR_API_KEY",
    "dark": "https://api.maptiler.com/maps/darkmatter/style.json?key=YOUR_API_KEY",
    "light": "https://api.maptiler.com/maps/positron/style.json?key=YOUR_API_KEY",
}


class Map:
    def __init__(
        self,
        title="MapLibreum Map",
        map_style="basic",
        center=[0, 0],
        zoom=2,
        width="100%",
        height="500px",
        controls=None,
        layers=None,
        popups=None,
        extra_js="",
        custom_css="",
    ):
        self.title = title
        if map_style in MAP_STYLES:
            self.map_style = MAP_STYLES[map_style]
        else:
            self.map_style = map_style
        self.center = center
        self.zoom = zoom
        self.width = width
        self.height = height
        self.controls = controls if controls is not None else []
        self.sources = []
        self.layers = layers if layers is not None else []
        self.tile_layers = []
        self.popups = popups if popups is not None else []
        self.legends = []
        self.extra_js = extra_js
        self.custom_css = custom_css
        self.layer_control = False
        self.cluster_layers = []

        template_dir = os.path.join(os.path.dirname(__file__), "templates")
        self.env = Environment(loader=FileSystemLoader(template_dir))
        self.env.filters["tojson"] = lambda value: json.dumps(value)
        self.template = self.env.get_template("map_template.html")

        # Unique ID for the map (important if multiple maps displayed in a notebook)
        self.map_id = f"maplibreum_{uuid.uuid4().hex}"

    def add_control(self, control_type, position="top-right", options=None):
        """
        Add a control to the map.
        control_type: str, one of ['navigation', 'scale', 'fullscreen']
        position: str, e.g. 'top-right', 'top-left', etc.
        options: dict, e.g. for scale control { "maxWidth": 80, "unit": "imperial" }
        """
        if options is None:
            options = {}
        self.controls.append(
            {"type": control_type, "position": position, "options": options}
        )

<<<<<<< HEAD
    def add_legend(self, legend):
        """Add a legend to the map."""
        if isinstance(legend, Legend):
            self.legends.append(legend)
        else:
            self.legends.append(Legend(legend))
=======
    def add_legend(self, html):
        """Add a legend (HTML string) to the map."""
        self.legends.append(html)
>>>>>>> 51ccb244

    def add_source(self, name, definition):
        """
        Add a source to the map.
        name: str, the name of the source
        definition: dict, the source definition
        """
        self.sources.append({"name": name, "definition": definition})

    def add_layer(self, layer_definition, source=None, before=None):
        """
        Add a layer to the map.
        layer_definition: dict describing a MapLibre GL style layer
        source: dict describing a MapLibre source (optional)
        before: the ID of an existing layer before which this layer should be placed
        """
        if isinstance(source, str):
            # Source is a string, so we assume it's a source name
            # that has already been added to the map.
            layer_definition["source"] = source
        elif source is not None:
            # Source is a dict, so we add it to the map's sources.
            source_name = f"source_{uuid.uuid4().hex}"
            self.add_source(source_name, source)
            layer_definition["source"] = source_name

        layer_id = layer_definition.get("id", f"layer_{uuid.uuid4().hex}")
        layer_definition["id"] = layer_id

        self.layers.append(
            {"id": layer_id, "definition": layer_definition, "before": before}
        )

    def add_tile_layer(self, url, name=None, attribution=None):
        """Add a raster tile layer to the map.

        Parameters
        ----------
        url : str
            Tile URL template.
        name : str, optional
            Name of the layer. If omitted, a unique ID is generated.
        attribution : str, optional
            Attribution text for the layer.
        """
        layer_id = name or f"tilelayer_{uuid.uuid4().hex}"
        source = {
            "type": "raster",
            "tiles": [url],
            "tileSize": 256,
        }
        if attribution:
            source["attribution"] = attribution
        layer = {"id": layer_id, "type": "raster", "source": layer_id}
        self.add_layer(layer, source=source)
        self.tile_layers.append({"id": layer_id, "name": name or layer_id})

    def add_popup(
        self, html, coordinates=None, layer_id=None, events=None, options=None
    ):
        """
        Add a popup to the map.
        html: HTML content of the popup
        coordinates: [lng, lat] for a fixed popup position
        layer_id: if popup is triggered by clicking a feature in a given layer
        events: list of events that trigger the popup (e.g. ['click'])
        options: dict of popup options (e.g. { "closeButton": true })
        """
        if options is None:
            options = {}
        if events is None:
            events = ["click"]  # default event
        self.popups.append(
            {
                "html": html,
                "coordinates": coordinates,
                "layer_id": layer_id,
                "events": events,
                "options": options,
            }
        )

    def add_marker(self, coordinates=None, popup=None, color="#007cbf", cluster=None):

        """Add a marker to the map.

        Parameters
        ----------
        coordinates : list or tuple, optional
            [lng, lat] pair where the marker will be placed. Defaults to the
            map's center if not provided.
        popup : str, optional
            HTML content for a popup bound to the marker.
        color : str, optional
            Color of the marker, defaults to MapLibre blue.
        """
        if coordinates is None:
            coordinates = self.center

        marker = Marker(coordinates=coordinates, popup=popup, color=color)
        if cluster:
            cluster.add_marker(marker)
            return marker
        marker.add_to(self)
        return marker

    def add_circle_layer(
        self, name, source, paint=None, layout=None, before=None, filter=None
    ):
        """
        Add a circle layer to the map.
        """
        if paint is None:
            paint = {"circle-radius": 6, "circle-color": "#007cbf"}
        layer_definition = {"id": name, "type": "circle", "paint": paint}
        if layout:
            layer_definition["layout"] = layout
        if filter:
            layer_definition["filter"] = filter
        self.add_layer(layer_definition, source=source, before=before)

    def add_fill_layer(
        self, name, source, paint=None, layout=None, before=None, filter=None
    ):
        """
        Add a fill layer to the map.
        """
        if paint is None:
            paint = {"fill-color": "#007cbf", "fill-opacity": 0.5}
        layer_definition = {"id": name, "type": "fill", "paint": paint}
        if layout:
            layer_definition["layout"] = layout
        if filter:
            layer_definition["filter"] = filter
        self.add_layer(layer_definition, source=source, before=before)

    def add_line_layer(
        self, name, source, paint=None, layout=None, before=None, filter=None
    ):
        """
        Add a line layer to the map.
        """
        if paint is None:
            paint = {"line-color": "#007cbf", "line-width": 2}
        layer_definition = {"id": name, "type": "line", "paint": paint}
        if layout:
            layer_definition["layout"] = layout
        if filter:
            layer_definition["filter"] = filter
        self.add_layer(layer_definition, source=source, before=before)

    def add_heatmap_layer(
        self, name, source, paint=None, layout=None, before=None, filter=None
    ):
        """
        Add a heatmap layer to the map.

        Parameters
        ----------
        name : str
            Layer identifier.
        source : dict or str
            Source definition or the name of an existing source.
        paint : dict, optional
            Heatmap paint properties. Missing properties fall back to sensible
            defaults.
        layout : dict, optional
            Layout properties for the layer.
        before : str, optional
            ID of an existing layer before which this layer should be placed.
        filter : list, optional
            MapLibre filter expression.
        """
        default_paint = {
            "heatmap-radius": 20,
            "heatmap-intensity": 1,
            "heatmap-opacity": 1,
            "heatmap-color": [
                "interpolate",
                ["linear"],
                ["heatmap-density"],
                0,
                "rgba(0,0,255,0)",
                0.2,
                "blue",
                0.4,
                "cyan",
                0.6,
                "lime",
                0.8,
                "yellow",
                1,
                "red",
            ],
        }
        if paint:
            default_paint.update(paint)
        layer_definition = {
            "id": name,
            "type": "heatmap",
            "paint": default_paint,
        }
        if layout:
            layer_definition["layout"] = layout
        if filter:
            layer_definition["filter"] = filter
        self.add_layer(layer_definition, source=source, before=before)

    def add_symbol_layer(
        self, name, source, paint=None, layout=None, before=None, filter=None
    ):
        """
        Add a symbol layer to the map.
        """
        if layout is None:
            layout = {"icon-image": "marker-15"}
        layer_definition = {"id": name, "type": "symbol", "layout": layout}
        if paint:
            layer_definition["paint"] = paint
        if filter:
            layer_definition["filter"] = filter
        self.add_layer(layer_definition, source=source, before=before)

    def render(self):
        # Inject custom CSS to adjust the map div if needed
        # The template expects #map { width: ..., height: ... } to be set via custom_css if desired.
        dimension_css = f"#map {{ width: {self.width}; height: {self.height}; }}"
        final_custom_css = dimension_css + "\n" + self.custom_css

        return self.template.render(
            title=self.title,
            map_style=self.map_style,
            center=self.center,
            zoom=self.zoom,
            sources=self.sources,
            controls=self.controls,
            layers=self.layers,
            tile_layers=self.tile_layers,
            layer_control=self.layer_control,
            popups=self.popups,
<<<<<<< HEAD
            legends=[legend.render() for legend in self.legends],
=======
            legends=self.legends,
>>>>>>> 51ccb244
            cluster_layers=self.cluster_layers,
            extra_js=self.extra_js,
            custom_css=final_custom_css,
        )

    def _repr_html_(self):
        # Jupyter Notebook display method
        # We'll save the HTML in a temp file and use an iframe, or directly return HTML as a raw iframe.
        html = self.render()
        # Note: Directly returning HTML strings is allowed in Jupyter,
        # but to avoid iframe sandboxing issues, we can just return the raw HTML.
        # However, returning raw HTML might not always display properly if it contains scripts.
        # A more stable approach is to write to a temporary file and display it in an IFrame.

        # For simplicity, just return the HTML:
        return html

    def display_in_notebook(self, width="100%", height="500px"):
        # More controlled display using IFrame approach
        from tempfile import NamedTemporaryFile

        f = NamedTemporaryFile(suffix=".html", delete=False)
        f.write(self.render().encode("utf-8"))
        f.close()
        return display(IFrame(src=f.name, width=width, height=height))

    def save(self, filepath):
        with open(filepath, "w", encoding="utf-8") as f:
            f.write(self.render())


class MarkerCluster:
    """Group markers into clusters using MapLibre's built-in clustering."""

    def __init__(self, name=None, cluster_radius=50, cluster_max_zoom=14):
        self.name = name or f"markercluster_{uuid.uuid4().hex}"
        self.cluster_radius = cluster_radius
        self.cluster_max_zoom = cluster_max_zoom
        self.features = []
        self.map = None
        self.source_name = None
        self.cluster_layer_id = None
        self.count_layer_id = None
        self.unclustered_layer_id = None

    def add_marker(self, marker):
        feature = {
            "type": "Feature",
            "geometry": {"type": "Point", "coordinates": marker.coordinates},
            "properties": {"color": marker.color},
        }
        self.features.append(feature)
        if self.map and self.source_name:
            for src in self.map.sources:
                if src["name"] == self.source_name:
                    src["definition"]["data"]["features"] = self.features
                    break

    def add_to(self, map_instance):
        self.map = map_instance
        self.source_name = f"{self.name}_source"
        source = {
            "type": "geojson",
            "data": {"type": "FeatureCollection", "features": self.features},
            "cluster": True,
            "clusterRadius": self.cluster_radius,
            "clusterMaxZoom": self.cluster_max_zoom,
        }
        map_instance.add_source(self.source_name, source)

        self.cluster_layer_id = f"{self.name}_clusters"
        cluster_layer = {
            "id": self.cluster_layer_id,
            "type": "circle",
            "source": self.source_name,
            "filter": ["has", "point_count"],
            "paint": {
                "circle-color": "#51bbd6",
                "circle-radius": [
                    "step",
                    ["get", "point_count"],
                    20,
                    100,
                    30,
                    750,
                    40,
                ],
            },
        }
        map_instance.add_layer(cluster_layer)

        self.count_layer_id = f"{self.name}_cluster-count"
        count_layer = {
            "id": self.count_layer_id,
            "type": "symbol",
            "source": self.source_name,
            "filter": ["has", "point_count"],
            "layout": {
                "text-field": ["get", "point_count_abbreviated"],
                "text-font": ["Arial Unicode MS Bold"],
                "text-size": 12,
            },
        }
        map_instance.add_layer(count_layer)

        self.unclustered_layer_id = f"{self.name}_unclustered"
        unclustered = {
            "id": self.unclustered_layer_id,
            "type": "circle",
            "source": self.source_name,
            "filter": ["!", ["has", "point_count"]],
            "paint": {
                "circle-color": ["coalesce", ["get", "color"], "#007cbf"],
                "circle-radius": 8,
                "circle-stroke-width": 1,
                "circle-stroke-color": "#fff",
            },
        }
        map_instance.add_layer(unclustered)

        map_instance.cluster_layers.append(
            {"source": self.source_name, "cluster_layer": self.cluster_layer_id}
        )
        return self


class Marker:
    def __init__(self, coordinates, popup=None, color="#007cbf"):
        self.coordinates = coordinates
        self.popup = popup
        self.color = color

    def add_to(self, map_instance):
        if isinstance(map_instance, MarkerCluster):
            map_instance.add_marker(self)
            return self

        layer_id = f"marker_{uuid.uuid4().hex}"
        source = {
            "type": "geojson",
            "data": {
                "type": "FeatureCollection",
                "features": [
                    {
                        "type": "Feature",
                        "geometry": {
                            "type": "Point",
                            "coordinates": self.coordinates,
                        },
                        "properties": {},
                    }
                ],
            },
        }
        layer = {
            "id": layer_id,
            "type": "circle",
            "source": layer_id,
            "paint": {
                "circle-radius": 8,
                "circle-color": self.color,
                "circle-stroke-width": 1,
                "circle-stroke-color": "#fff",
            },
        }
        map_instance.add_layer(layer, source=source)

        if self.popup:
            map_instance.add_popup(html=self.popup, layer_id=layer_id)
        

class GeoJson:
    """
    Representation of a GeoJSON overlay.

    Parameters
    ----------
    data : dict
        A GeoJSON ``FeatureCollection``.
    style_function : callable, optional
        Function called for each feature. It should return a dictionary with
        style properties similar to the Leaflet style specification. Supported
        keys include ``stroke`` (bool), ``color`` (stroke color), ``weight``
        (stroke width), ``opacity`` (stroke opacity), ``fill`` (bool),
        ``fillColor`` (fill color), ``fillOpacity`` (fill opacity) and
        ``radius`` (circle radius for point features). Missing keys fall back to
        sensible defaults.
    name : str, optional
        Base name for generated source and layer identifiers.
    """

    def __init__(self, data, style_function=None, name=None):
        self.data = data
        self.name = name if name else f"geojson_{uuid.uuid4().hex}"

        if style_function:
            self.style_function = style_function
        else:
            self.style_function = lambda feature: {
                "stroke": True,
                "color": "#007cbf",
                "weight": 2,
                "opacity": 1,
                "fill": True,
                "fillColor": "#007cbf",
                "fillOpacity": 0.6,
                "radius": 6,
            }

    def add_to(self, map_instance):
        """Add this GeoJSON object to a map instance.

        The geometry type of each feature is inspected and appropriate layers
        (``fill`` for polygons, ``line`` for polylines and ``circle`` for
        points) are created. The ``style_function`` is used to populate feature
        properties such as ``stroke``, ``weight`` and ``fillColor`` which are
        then referenced by the layer paint definitions.
        """
        # Apply the style function to each feature and update its properties
        features = self.data.get("features", [])
        for feature in features:
            style = self.style_function(feature)
            feature.setdefault("properties", {}).update(style)

        source_id = f"{self.name}_source"
        source = {"type": "geojson", "data": self.data}
        map_instance.add_source(source_id, source)

        def _get(prop):
            return ["get", prop, ["properties"]]

        geometry_types = [
            f.get("geometry", {}).get("type") for f in features if f.get("geometry")
        ]

        if any(t in ("Polygon", "MultiPolygon") for t in geometry_types):
            fill_layer = {
                "id": f"{self.name}_fill",
                "type": "fill",
                "paint": {
                    "fill-color": _get("fillColor"),
                    "fill-opacity": _get("fillOpacity"),
                    "fill-outline-color": _get("color"),
                },
            }
            map_instance.add_layer(fill_layer, source=source_id)

        if any(t in ("LineString", "MultiLineString") for t in geometry_types):
            line_layer = {
                "id": f"{self.name}_line",
                "type": "line",
                "paint": {
                    "line-color": _get("color"),
                    "line-width": _get("weight"),
                    "line-opacity": _get("opacity"),
                },
            }
            map_instance.add_layer(line_layer, source=source_id)

        if any(t in ("Point", "MultiPoint") for t in geometry_types):
            circle_layer = {
                "id": f"{self.name}_circle",
                "type": "circle",
                "paint": {
                    "circle-color": _get("fillColor"),
                    "circle-opacity": _get("fillOpacity"),
                    "circle-radius": _get("radius"),
                    "circle-stroke-color": _get("color"),
                    "circle-stroke-width": _get("weight"),
                    "circle-stroke-opacity": _get("opacity"),
                },
            }
            map_instance.add_layer(circle_layer, source=source_id)



class Circle:
    """Draw a circle with radius in meters."""

    def __init__(
        self,
        location,
        radius=1000,
        color="#3388ff",
        fill=True,
        fill_color=None,
        popup=None,
    ):
        self.location = location
        self.radius = radius
        self.color = color
        self.fill = fill
        self.fill_color = fill_color if fill_color else color
        self.popup = popup

    def _circle_polygon(self, center, radius, num_sides=64):
        lng, lat = center
        coords = []
        for i in range(num_sides):
            angle = 2 * math.pi * i / num_sides
            dx = radius * math.cos(angle)
            dy = radius * math.sin(angle)
            delta_lng = dx / (111320 * math.cos(math.radians(lat)))
            delta_lat = dy / 110540
            coords.append([lng + delta_lng, lat + delta_lat])
        coords.append(coords[0])
        return [coords]

    def add_to(self, map_instance):
        layer_id = f"circle_{uuid.uuid4().hex}"
        polygon = self._circle_polygon(self.location, self.radius)
        source = {
            "type": "geojson",
            "data": {
                "type": "FeatureCollection",
                "features": [
                    {
                        "type": "Feature",
                        "geometry": {"type": "Polygon", "coordinates": polygon},
                        "properties": {},
                    }
                ],
            },
        }
        paint = {
            "fill-color": self.fill_color if self.fill else "rgba(0,0,0,0)",
            "fill-opacity": 0.5 if self.fill else 0,
            "fill-outline-color": self.color,
        }
        layer = {"id": layer_id, "type": "fill", "source": layer_id, "paint": paint}
        map_instance.add_layer(layer, source=source)
        if self.popup:
            map_instance.add_popup(html=self.popup, layer_id=layer_id)


class CircleMarker:
    """Circle marker with radius in pixels."""

    def __init__(
        self,
        location,
        radius=6,
        color="#3388ff",
        fill=True,
        fill_color=None,
        popup=None,
    ):
        self.location = location
        self.radius = radius
        self.color = color
        self.fill = fill
        self.fill_color = fill_color if fill_color else color
        self.popup = popup

    def add_to(self, map_instance):
        layer_id = f"circlemarker_{uuid.uuid4().hex}"
        source = {
            "type": "geojson",
            "data": {
                "type": "FeatureCollection",
                "features": [
                    {
                        "type": "Feature",
                        "geometry": {"type": "Point", "coordinates": self.location},
                        "properties": {},
                    }
                ],
            },
        }
        paint = {
            "circle-radius": self.radius,
            "circle-color": self.fill_color if self.fill else "rgba(0,0,0,0)",
            "circle-stroke-color": self.color,
            "circle-stroke-width": 1,
        }
        layer = {"id": layer_id, "type": "circle", "source": layer_id, "paint": paint}
        map_instance.add_layer(layer, source=source)
        if self.popup:
            map_instance.add_popup(html=self.popup, layer_id=layer_id)


class PolyLine:
    def __init__(self, locations, color="#3388ff", weight=2, popup=None):
        self.locations = locations
        self.color = color
        self.weight = weight
        self.popup = popup

    def add_to(self, map_instance):
        layer_id = f"polyline_{uuid.uuid4().hex}"
        source = {
            "type": "geojson",
            "data": {
                "type": "FeatureCollection",
                "features": [
                    {
                        "type": "Feature",
                        "geometry": {"type": "LineString", "coordinates": self.locations},
                        "properties": {},
                    }
                ],
            },
        }
        paint = {"line-color": self.color, "line-width": self.weight}
        layer = {"id": layer_id, "type": "line", "source": layer_id, "paint": paint}
        map_instance.add_layer(layer, source=source)
        if self.popup:
            map_instance.add_popup(html=self.popup, layer_id=layer_id)


class Polygon:
    def __init__(
        self,
        locations,
        color="#3388ff",
        weight=2,
        fill=True,
        fill_color=None,
        fill_opacity=0.5,
        popup=None,
    ):
        self.locations = locations
        self.color = color
        self.weight = weight
        self.fill = fill
        self.fill_color = fill_color if fill_color else color
        self.fill_opacity = fill_opacity
        self.popup = popup

    def add_to(self, map_instance):
        layer_id = f"polygon_{uuid.uuid4().hex}"
        coords = self.locations
        if coords[0] != coords[-1]:
            coords = coords + [coords[0]]
        source = {
            "type": "geojson",
            "data": {
                "type": "FeatureCollection",
                "features": [
                    {
                        "type": "Feature",
                        "geometry": {"type": "Polygon", "coordinates": [coords]},
                        "properties": {},
                    }
                ],
            },
        }
        paint = {
            "fill-color": self.fill_color if self.fill else "rgba(0,0,0,0)",
            "fill-opacity": self.fill_opacity if self.fill else 0,
            "fill-outline-color": self.color,
        }
        fill_layer = {
            "id": layer_id,
            "type": "fill",
            "source": layer_id,
            "paint": paint,
        }
        map_instance.add_layer(fill_layer, source=source)
        if self.weight:
            outline_layer = {
                "id": f"{layer_id}_outline",
                "type": "line",
                "source": layer_id,
                "paint": {"line-color": self.color, "line-width": self.weight},
            }
            map_instance.add_layer(outline_layer, source=layer_id)
        if self.popup:
            map_instance.add_popup(html=self.popup, layer_id=layer_id)


class LayerControl:
    """Simple layer control to toggle tile layers."""

    def add_to(self, map_instance):
        map_instance.layer_control = True
        return self


class Legend:
    """Map legend supporting raw HTML or label/color pairs."""

    def __init__(self, content):
        if isinstance(content, str):
            self._html = content
        else:
            items = []
            for label, color in content:
                items.append(
                    f'<div><span style="background:{color}"></span>{label}</div>'
                )
            self._html = "".join(items)

    def render(self):
        return self._html

    def add_to(self, map_instance):
        map_instance.add_legend(self)
        return self
<|MERGE_RESOLUTION|>--- conflicted
+++ resolved
@@ -74,18 +74,13 @@
             {"type": control_type, "position": position, "options": options}
         )
 
-<<<<<<< HEAD
     def add_legend(self, legend):
         """Add a legend to the map."""
         if isinstance(legend, Legend):
             self.legends.append(legend)
         else:
             self.legends.append(Legend(legend))
-=======
-    def add_legend(self, html):
-        """Add a legend (HTML string) to the map."""
-        self.legends.append(html)
->>>>>>> 51ccb244
+
 
     def add_source(self, name, definition):
         """
@@ -326,11 +321,7 @@
             tile_layers=self.tile_layers,
             layer_control=self.layer_control,
             popups=self.popups,
-<<<<<<< HEAD
             legends=[legend.render() for legend in self.legends],
-=======
-            legends=self.legends,
->>>>>>> 51ccb244
             cluster_layers=self.cluster_layers,
             extra_js=self.extra_js,
             custom_css=final_custom_css,
